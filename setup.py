import setuptools

with open("README.md", "r", encoding="utf-8") as fh:
    long_description = fh.read()

setuptools.setup(
<<<<<<< HEAD
    name="odim",
    version="0.1.26",
    author=[
        "Belda", 
        "JH"
        ],
    author_email=[
        "jakub.belescak@centrum.cz",
        "john@huseniovic.net"
        ],
=======
    name="odim", # Replace with your own username
    version="0.1.33",
    author="Belda",
    author_email="jakub.belescak@centrum.cz",
>>>>>>> ea49284c
    description="Simple Python ORM/ODM specifically designed to be used with Pydantic and FastAPI ",
    long_description=long_description,
    long_description_content_type="text/markdown",
    url="https://github.com/belda/odim",
    packages=setuptools.find_packages(),
    classifiers=[
        "Programming Language :: Python :: 3",
        "License :: OSI Approved :: MIT License",
        "Operating System :: OS Independent",
    ],
    python_requires='>=3.6',
    install_requires = [
        "pydantic",
        "nest_asyncio"
    ]
)<|MERGE_RESOLUTION|>--- conflicted
+++ resolved
@@ -4,9 +4,8 @@
     long_description = fh.read()
 
 setuptools.setup(
-<<<<<<< HEAD
     name="odim",
-    version="0.1.26",
+    version="0.1.34",
     author=[
         "Belda", 
         "JH"
@@ -15,12 +14,6 @@
         "jakub.belescak@centrum.cz",
         "john@huseniovic.net"
         ],
-=======
-    name="odim", # Replace with your own username
-    version="0.1.33",
-    author="Belda",
-    author_email="jakub.belescak@centrum.cz",
->>>>>>> ea49284c
     description="Simple Python ORM/ODM specifically designed to be used with Pydantic and FastAPI ",
     long_description=long_description,
     long_description_content_type="text/markdown",
